--- conflicted
+++ resolved
@@ -71,11 +71,7 @@
                      use_sigmoid=False,
                      class_weight=None,
                      loss_weight=1.0),
-<<<<<<< HEAD
-                 conv_seg_kernel_size=1,
-=======
                  conv_seg_kernel_size: int = 1,
->>>>>>> 0d2df754
                  ignore_index: int = 255,
                  init_cfg: OptMultiConfig = None) -> None:
         super(Base3DDecodeHead, self).__init__(init_cfg=init_cfg)
@@ -107,13 +103,9 @@
         """Placeholder of forward function."""
         pass
 
-<<<<<<< HEAD
-    def build_conv_seg(self, channels, num_classes, kernel_size):
-=======
     def build_conv_seg(self, channels: int, num_classes: int,
                        kernel_size: int) -> nn.Conv1d:
         """Build Convolutional Segmentation Layers."""
->>>>>>> 0d2df754
         return nn.Conv1d(channels, num_classes, kernel_size=kernel_size)
 
     def cls_seg(self, feat: Tensor) -> Tensor:
