# Copyright (c) OpenMMLab. All rights reserved.
import pytest
import torch
import torch.nn.functional as F

from mmdet3d.registry import MODELS


def test_hard_simple_VFE():
    if not torch.cuda.is_available():
        pytest.skip('test requires GPU and torch+cuda')
    hard_simple_VFE_cfg = dict(type='HardSimpleVFE', num_features=5)
    hard_simple_VFE = MODELS.build(hard_simple_VFE_cfg)
    features = torch.rand([240000, 10, 5])
    num_voxels = torch.randint(1, 10, [240000])

    outputs = hard_simple_VFE(features, num_voxels, None)
    assert outputs.shape == torch.Size([240000, 5])


def test_seg_VFE():
    if not torch.cuda.is_available():
        pytest.skip('test requires GPU and torch+cuda')
    seg_VFE_cfg = dict(
        type='SegVFE',
        feat_channels=[64, 128, 256, 256],
<<<<<<< HEAD
=======
        grid_shape=[480, 360, 32],
>>>>>>> bcbab523
        with_voxel_center=True,
        feat_compression=16,
        return_point_feats=True)
    seg_VFE = MODELS.build(seg_VFE_cfg)
    seg_VFE = seg_VFE.cuda()
    features = torch.rand([240000, 6]).cuda()
    coors = []
    for i in range(4):
        coor = torch.randint(0, 10, (60000, 3))
        coor = F.pad(coor, (1, 0), mode='constant', value=i)
        coors.append(coor)
    coors = torch.cat(coors, dim=0).cuda()
    out_features, out_coors, out_point_features = seg_VFE(features, coors)
<<<<<<< HEAD
    assert out_features.shape[0] == out_coors.shape[0]
=======
    assert out_features.shape[0] == out_coors.shape[0]
    assert len(out_point_features) == 4
    assert out_point_features[0].shape == torch.Size([240000, 64])
    assert out_point_features[1].shape == torch.Size([240000, 128])
    assert out_point_features[2].shape == torch.Size([240000, 256])
    assert out_point_features[3].shape == torch.Size([240000, 256])
>>>>>>> bcbab523
<|MERGE_RESOLUTION|>--- conflicted
+++ resolved
@@ -24,10 +24,7 @@
     seg_VFE_cfg = dict(
         type='SegVFE',
         feat_channels=[64, 128, 256, 256],
-<<<<<<< HEAD
-=======
         grid_shape=[480, 360, 32],
->>>>>>> bcbab523
         with_voxel_center=True,
         feat_compression=16,
         return_point_feats=True)
@@ -41,13 +38,9 @@
         coors.append(coor)
     coors = torch.cat(coors, dim=0).cuda()
     out_features, out_coors, out_point_features = seg_VFE(features, coors)
-<<<<<<< HEAD
-    assert out_features.shape[0] == out_coors.shape[0]
-=======
     assert out_features.shape[0] == out_coors.shape[0]
     assert len(out_point_features) == 4
     assert out_point_features[0].shape == torch.Size([240000, 64])
     assert out_point_features[1].shape == torch.Size([240000, 128])
     assert out_point_features[2].shape == torch.Size([240000, 256])
-    assert out_point_features[3].shape == torch.Size([240000, 256])
->>>>>>> bcbab523
+    assert out_point_features[3].shape == torch.Size([240000, 256])